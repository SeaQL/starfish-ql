use std::collections::{HashMap, HashSet, VecDeque};

use super::Mutate;
use crate::{
    entities::{relation::Model, Relation},
    lang::{
        mutate::{MutateEdgeContentJson, MutateEdgeSelectorJson},
        ClearEdgeJson, Edge, EdgeJson, EdgeJsonBatch,
    },
    schema::{format_edge_table_name, format_node_table_name},
};
<<<<<<< HEAD
use sea_orm::{ConnectionTrait, DbConn, DbErr, DeriveIden, FromQueryResult, Value};
use sea_query::{Alias, Cond, Expr, Query, QueryStatementBuilder, SimpleExpr};
=======
use sea_orm::{ConnectionTrait, DbConn, DbErr, DeriveIden, EntityTrait, FromQueryResult, Value};
use sea_query::{Alias, Cond, Expr, Query, SimpleExpr};
>>>>>>> 41076ba8

#[derive(Debug, Clone, FromQueryResult)]
struct Node {
    name: String,
}

#[derive(Debug, Clone, FromQueryResult)]
struct Link {
    from_node: String,
    to_node: String,
}

#[derive(Debug)]
struct NodeAncestor {
    name: String,
    weight: f64,
}

impl PartialEq for NodeAncestor {
    fn eq(&self, other: &Self) -> bool {
        self.name == other.name
    }
}

impl Eq for NodeAncestor {}

impl std::hash::Hash for NodeAncestor {
    fn hash<H: std::hash::Hasher>(&self, state: &mut H) {
        self.name.hash(state);
    }
}

impl NodeAncestor {
    fn clone_with_new_weight(&self, new_weight: f64) -> Self {
        Self {
            name: self.name.clone(),
            weight: new_weight,
        }
    }
}

impl Mutate {
    /// Insert edge
    pub async fn insert_edge(db: &DbConn, edge_json: EdgeJson) -> Result<(), DbErr> {
        Self::insert_edge_batch(
            db,
            EdgeJsonBatch {
                of: edge_json.name,
                edges: vec![Edge {
                    from_node: edge_json.from_node,
                    to_node: edge_json.to_node,
                }],
            },
        )
        .await
    }

    /// Insert edge in batch
    pub async fn insert_edge_batch(
        db: &DbConn,
        edge_json_batch: EdgeJsonBatch,
    ) -> Result<(), DbErr> {
        let mut stmt = Query::insert();
        stmt.into_table(Alias::new(&format_edge_table_name(edge_json_batch.of)))
            .columns([Alias::new("from_node"), Alias::new("to_node")]);

        for edge_json in edge_json_batch.edges.into_iter() {
            stmt.values_panic([edge_json.from_node.into(), edge_json.to_node.into()]);
        }

        let builder = db.get_database_backend();
        let mut stmt = builder.build(&stmt);
        stmt.sql = stmt.sql.replace("INSERT", "INSERT IGNORE");
        db.execute(stmt).await?;

        Ok(())
    }

    /// Delete edge
    pub async fn delete_edge(db: &DbConn, edge_json: EdgeJson) -> Result<(), DbErr> {
        let mut stmt = Query::delete();
        stmt.from_table(Alias::new(&format_edge_table_name(edge_json.name)))
            .and_where(Expr::col(Alias::new("from_node")).eq(edge_json.from_node))
            .and_where(Expr::col(Alias::new("to_node")).eq(edge_json.to_node));

        let builder = db.get_database_backend();
        db.execute(builder.build(&stmt)).await?;

        Ok(())
    }

    /// Clear edge
    pub async fn clear_edge(db: &DbConn, clear_edge_json: ClearEdgeJson) -> Result<(), DbErr> {
        let mut stmt = Query::delete();
        stmt.from_table(Alias::new(&format_edge_table_name(clear_edge_json.name)))
            .and_where(Expr::col(Alias::new("from_node")).eq(clear_edge_json.node));

        let builder = db.get_database_backend();
        db.execute(builder.build(&stmt)).await?;

        Ok(())
    }

    /// Delete edge with selector
    pub async fn delete_edge_with_selector(
        db: &DbConn,
        selector: MutateEdgeSelectorJson,
    ) -> Result<(), DbErr> {
        let mut condition = Cond::all();
        if let Some(from_node) = selector.edge_content.from_node {
            condition = condition.add(Expr::col(Alias::new("from_node")).eq(from_node));
        }
        if let Some(to_node) = selector.edge_content.to_node {
            condition = condition.add(Expr::col(Alias::new("to_node")).eq(to_node));
        }

        let stmt = Query::delete()
            .from_table(Alias::new(&format_edge_table_name(selector.of)))
            .cond_where(condition)
            .to_owned();

        let builder = db.get_database_backend();
        db.execute(builder.build(&stmt)).await?;

        Ok(())
    }

    /// Update edge
    pub async fn update_edge(
        db: &DbConn,
        selector: MutateEdgeSelectorJson,
        content: MutateEdgeContentJson,
    ) -> Result<(), DbErr> {
        let mut set_values: Vec<(Alias, Value)> = vec![];
        if let Some(from_node) = content.from_node {
            set_values.push((Alias::new("from_node"), from_node.into()));
        }
        if let Some(to_node) = content.to_node {
            set_values.push((Alias::new("to_node"), to_node.into()));
        }
        if set_values.is_empty() {
            return Ok(());
        }

        let mut condition = Cond::all();
        if let Some(from_node) = selector.edge_content.from_node {
            condition = condition.add(Expr::col(Alias::new("from_node")).eq(from_node));
        }
        if let Some(to_node) = selector.edge_content.to_node {
            condition = condition.add(Expr::col(Alias::new("to_node")).eq(to_node));
        }

        let stmt = Query::update()
            .table(Alias::new(&format_edge_table_name(selector.of)))
            .values(set_values)
            .cond_where(condition)
            .to_owned();

        let builder = db.get_database_backend();
        db.execute(builder.build(&stmt)).await?;

        Ok(())
    }

    /// Calculate the connectivity of all relations specified by the supplied *unformatted* names
    pub async fn calculate_all_connectivity(
        db: &DbConn,
        relation_names: Vec<String>,
    ) -> Result<(), DbErr> {
        let mut relation_names: HashSet<String> = HashSet::from_iter(relation_names.into_iter());

        let relations = Relation::find()
            .all(db)
            .await?
            .into_iter()
            .filter(|relation| relation_names.remove(&relation.name))
            .collect::<Vec<Model>>();

        if !relation_names.is_empty() {
            let missing_relation_names = Vec::from_iter(relation_names.into_iter()).join(", ");
            return Err(DbErr::Custom(format!(
                "Relations not found: {}",
                missing_relation_names
            )));
        }

        for relation in relations {
            let relation_name = relation.name.as_str();
            let from_node = relation.from_entity.as_str();
            let to_node = relation.to_entity.as_str();

            Self::calculate_simple_connectivity(db, relation_name, from_node, to_node).await?;

            Self::calculate_compound_connectivity(db, relation_name, to_node).await?;

            for (weight, col_name) in [
                (0.3, "in_conn_complex03"),
                (0.5, "in_conn_complex05"),
                (0.7, "in_conn_complex07"),
            ] {
                Self::calculate_complex_connectivity(
                    db,
                    relation_name,
                    to_node,
                    weight,
                    f64::EPSILON,
                    col_name,
                )
                .await?;
            }
        }

        Ok(())
    }

    /// Calculate simple incoming and outgoing connectivity
    pub async fn calculate_simple_connectivity(
        db: &DbConn,
        relation_name: &str,
        from_node: &str,
        to_node: &str,
    ) -> Result<(), DbErr> {
        let builder = db.get_database_backend();
        let edge_table = &format_edge_table_name(relation_name);

        // Calculate the simple outgoing connectivity value
        let node_table = &format_node_table_name(from_node);
        let mut select = Query::select();
        select
            .from(Alias::new(edge_table))
            .expr(Expr::cust("COUNT(*)"))
            .and_where(
                Expr::col(Alias::new("from_node"))
                    .equals(Alias::new(node_table), Alias::new("name")),
            );
        let mut stmt = Query::update();
        stmt.table(Alias::new(node_table)).value_expr(
            Alias::new(&format!("{}_out_conn", relation_name)),
            SimpleExpr::SubQuery(Box::new(select.into_sub_query_statement())),
        );
        db.execute(builder.build(&stmt)).await?;

        // Calculate the simple incoming connectivity value
        let node_table = &format_node_table_name(to_node);
        let mut select = Query::select();
        select
            .from(Alias::new(edge_table))
            .expr(Expr::cust("COUNT(*)"))
            .and_where(
                Expr::col(Alias::new("to_node")).equals(Alias::new(node_table), Alias::new("name")),
            );
        let mut stmt = Query::update();
        stmt.table(Alias::new(node_table)).value_expr(
            Alias::new(&format!("{}_in_conn", relation_name)),
            SimpleExpr::SubQuery(Box::new(select.into_sub_query_statement())),
        );
        db.execute(builder.build(&stmt)).await?;

        Ok(())
    }

    /// Calculate compound incoming connectivity
    pub async fn calculate_compound_connectivity(
        db: &DbConn,
        relation_name: &str,
        to_node: &str,
    ) -> Result<(), DbErr> {
        Self::calculate_complex_connectivity(
            db,
            relation_name,
            to_node,
            1.0,
            f64::EPSILON,
            "in_conn_compound",
        )
        .await
    }

    /// Calculate complex incoming connectivities
    pub async fn calculate_complex_connectivity(
        db: &DbConn,
        relation_name: &str,
        to_node: &str,
        weight: f64,
        epsilon: f64,
        col_name: &str,
    ) -> Result<(), DbErr> {
        let builder = db.get_database_backend();
        let node_table = &format_node_table_name(to_node);
        let edge_table = &format_edge_table_name(relation_name);

        let mut node_stmt = sea_query::Query::select();
        node_stmt
            .column(Alias::new("name"))
            .from(Alias::new(node_table))
            .and_where(Expr::col(Alias::new(&format!("{}_in_conn", relation_name))).gt(0));
        let nodes = Node::find_by_statement(builder.build(&node_stmt))
            .all(db)
            .await?;
        let num_nodes = nodes.len();

        let node_to_parents = {
            (Link::find_by_statement(
                builder.build(
                    sea_query::Query::select()
                        .columns([Alias::new("from_node"), Alias::new("to_node")])
                        .from(Alias::new(edge_table)),
                ),
            )
            .all(db)
            .await?)
                .into_iter()
                .fold(HashMap::new(), |mut node_to_parents, link| {
                    if !node_to_parents.contains_key(&link.to_node) {
                        node_to_parents.insert(link.to_node.clone(), vec![]);
                    }
                    node_to_parents
                        .get_mut(&link.to_node)
                        .unwrap()
                        .push(NodeAncestor {
                            name: link.from_node,
                            weight: f64::NAN,
                        }); // This weight is not meant to be used

                    node_to_parents
                })
        };

        let mut map_id_to_ancestors: HashMap<String, HashSet<NodeAncestor>> = HashMap::new();

        for (i, root_node) in nodes.into_iter().enumerate() {
            if (i + 1) % 1000 == 0 || i + 1 == num_nodes {
                println!("Handling root node {}/{}", i + 1, num_nodes);
            }
            let mut queue: VecDeque<Option<String>> = VecDeque::new();
            queue.push_back(Some(root_node.name.clone()));
            queue.push_back(None); // Use None to separate each level

            let mut ancestors = HashSet::new();
            let mut current_weight = 1.0;

            while !queue.is_empty() {
                if let Some(current_node) = queue.pop_front().unwrap() {
                    if let Some(current_parents) = node_to_parents.get(&current_node) {
                        for parent in current_parents {
                            // Previously used subpaths within current node are avoided
                            // because they are shortest paths already
                            if ancestors.contains(parent) {
                                continue;
                            }
                            ancestors.insert(parent.clone_with_new_weight(current_weight));
                            if let Some(parent_ancestors) = map_id_to_ancestors.get(&parent.name) {
                                // Dynamic programming: reuse previously obtained ancestors
                                for parent_ancestor in parent_ancestors {
                                    let parent_ancestor_weight =
                                        parent_ancestor.weight * current_weight * weight;
                                    if parent_ancestor_weight > epsilon {
                                        ancestors.insert(
                                            parent_ancestor
                                                .clone_with_new_weight(parent_ancestor_weight),
                                        );
                                    }
                                }
                            } else {
                                queue.push_back(Some(parent.name.clone()));
                            }
                        }
                    }
                } else {
                    // End of level
                    current_weight *= weight;
                    if current_weight <= epsilon {
                        break;
                    }
                    // If queue is empty, all ancestor nodes are visited
                    if !queue.is_empty() {
                        queue.push_back(None);
                    }
                }
            }

            map_id_to_ancestors.insert(root_node.name, ancestors);
        }

        // map_id_to_ancestors is ready; the sizes of the sets in its values are the compound in_conn
        let cols = [
            Alias::new("name"),
            Alias::new(&format!("{}_{}", relation_name, col_name)),
        ];
        let mut stmt = Query::insert();
        stmt.into_table(Alias::new(node_table))
            .columns(cols.clone());

        for (name, ancestors) in map_id_to_ancestors.into_iter() {
            let in_conn_complex = ancestors
                .into_iter()
                .fold(0.0, |conn, ancestor| conn + ancestor.weight);
            stmt.values_panic([name.into(), in_conn_complex.into()]);
        }

        let update_vals = cols
            .into_iter()
            .map(|col| {
                let col = col.to_string();
                format!("{0} = VALUES({0})", col)
            })
            .collect::<Vec<_>>()
            .join(", ");
        let builder = db.get_database_backend();
        let mut stmt = builder.build(&stmt);
        stmt.sql = format!("{} ON DUPLICATE KEY UPDATE {}", stmt.sql, update_vals);
        db.execute(stmt).await?;

        Ok(())
    }
}<|MERGE_RESOLUTION|>--- conflicted
+++ resolved
@@ -9,13 +9,8 @@
     },
     schema::{format_edge_table_name, format_node_table_name},
 };
-<<<<<<< HEAD
-use sea_orm::{ConnectionTrait, DbConn, DbErr, DeriveIden, FromQueryResult, Value};
-use sea_query::{Alias, Cond, Expr, Query, QueryStatementBuilder, SimpleExpr};
-=======
 use sea_orm::{ConnectionTrait, DbConn, DbErr, DeriveIden, EntityTrait, FromQueryResult, Value};
 use sea_query::{Alias, Cond, Expr, Query, SimpleExpr};
->>>>>>> 41076ba8
 
 #[derive(Debug, Clone, FromQueryResult)]
 struct Node {
